# -*- coding: utf-8 -*-
from __future__ import division, print_function, unicode_literals

__title__ = 'redis-collections'
<<<<<<< HEAD
__version__ = '0.2.1'
=======
__version__ = '0.3.0'
>>>>>>> ad40a901
__author__ = 'Honza Javorek'
__license__ = 'ISC'
__copyright__ = 'Copyright 2013-? Honza Javorek'


from .base import RedisCollection  # NOQA
from .dicts import DefaultDict, Dict, Counter  # NOQA
from .lists import Deque, List  # NOQA
from .sets import Set  # NOQA

__all__ = [
    'Counter',
    'DefaultDict',
    'Deque',
    'Dict',
    'List',
    'RedisCollection',
    'Set',
]<|MERGE_RESOLUTION|>--- conflicted
+++ resolved
@@ -2,11 +2,7 @@
 from __future__ import division, print_function, unicode_literals
 
 __title__ = 'redis-collections'
-<<<<<<< HEAD
-__version__ = '0.2.1'
-=======
 __version__ = '0.3.0'
->>>>>>> ad40a901
 __author__ = 'Honza Javorek'
 __license__ = 'ISC'
 __copyright__ = 'Copyright 2013-? Honza Javorek'
